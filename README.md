# Slovak eID Sign Tool
_Slovak eID Sign Tool_ is tool for listing certificates from Slovak eID card,
signing PDF documents with CMS signature (_adbe.pkcs7.detached_ not valid _eIDAS PAdES_)
or signing file (.txt, .pdf, .png,...) to _eIDAS CAdES-BASELINE-B ASiC-E_ container (.asice file).

This project aim to education [PKCS#11 standard](https://www.cryptsoft.com/pkcs11doc/STANDARD/pkcs-11v2-20.pdf) and document signing using _Slovak eID_.

_SlovakEidSignTool_ is example project for signing PDFs using Slovak eID (eID with _ZEP / KEP_), designed for learning.

Used:
* .Net Core 2.1 - multi-platform,
* [PKCS#11 Interop](https://pkcs11interop.net/) for communication with eID "driver" (or other hardware token),
* [iTextSharp](https://github.com/itext/itextsharp) library.
* [commandline](https://github.com/commandlineparser/commandline) for parsing command line arguments.

## Prerequisites
 * .Net Core SDK for build,
 * Slovak eID card with ZEP certificate,
 * Driver for smart card reader (from [Slovensko.sk](https://www.slovensko.sk/sk/na-stiahnutie)),
 * Application _eID klient_ (from [Slovensko.sk](https://www.slovensko.sk/sk/na-stiahnutie)).

## Usage

### Listing KEP certificates on eID
 1. Insert eID card to card reader.
 1. Run `dotnet SlovakEidSignTool.dll list`.
 1. Type BOK.

### Listing encryption and authentication certificates on eID
 1. Insert eID card to card reader.
 1. Run `dotnet SlovakEidSignTool.dll list --listEp`.
 1. Type BOK.

### Signing the Pdf file "Example.pdf"
 1. Insert eID card to card reader.
 1. Run `dotnet SlovakEidSignTool.dll signPDF Example.pdf -o SignedPdf.pdf`.
 1. Type BOK.
 1. Type ZEP PIN.

 ### Signing the file into the CAdES ASiC-E container
 1. Insert eID card to card reader.
 1. Run `dotnet SlovakEidSignTool.dll signCades example.txt -o SignedExample.asice` (signing file, output signature file).
 1. Type BOK.
 1. Type ZEP PIN.

 ### Add signature to existing CAdES ASiC-E container
 1. Insert eID card to card reader.
 1. Run `dotnet SlovakEidSignTool.dll addSignCades SignedExample.asice -o SignedExample_2s.asice`
 1. Type BOK.
 1. Type ZEP PIN.

  ### Add file and signature to existing CAdES ASiC-E container
 1. Insert eID card to card reader.
 1. Run `dotnet SlovakEidSignTool.dll addSignCades SignedExample.asice additional.txt -o SignedExample_2s.asice`
 1. Type BOK.
 1. Type ZEP PIN.

Example on _Windows 10_ x64 with self-contained build:

![Signed dcument](doc/UsageWin10WithEid.png)

![Signed dcument](doc/SignedDocument.png)

<<<<<<< HEAD
Validation result in [zep.disig.sk](https://zep.disig.sk/) of _CAdES_ signature: 

![Validation result in zep.disig.sk](doc/SignedCadesInZepDisigSk.png)
=======
Example on _Windows 10_ x64 with self-contained build and application PINs:

![Signed dcument](doc/UsageWin10WithPin.png)
>>>>>>> 5d2b57b4

# Build

```
cd src/SlovakEidSignTool
dotnet publish -c Release
```

Or self-contained for Windows 7 (8,10..):
```
cd src/SlovakEidSignTool
dotnet publish -c Release -r win7-x86
```

Or self-contained for Ubuntu:
```
cd src/SlovakEidSignTool
dotnet publish -c Release -r ubuntu.16.10-x64
```

For more see [.NET Core RID Catalog](https://docs.microsoft.com/en-us/dotnet/core/rid-catalog).

## Read more:
 1. [PKCS#11 Interop](https://pkcs11interop.net/)
 1. [PKCS#11 X509Store](https://github.com/Pkcs11Interop/Pkcs11Interop.X509Store/blob/master/src/Pkcs11Interop.X509Store/Pkcs11X509Certificate.cs)
 1. [Signing a PDF File Using Azure Key Vault](https://rahulpnath.com/blog/signing-a-pdf-file-using-azure-key-vault/)
 1. [Slovensko.sk](https://www.slovensko.sk/sk/na-stiahnutie)
 1. [Program description in Slovak language](http://harrison314.github.io/SkEidSign.html)
 1. [Creating an ASiC-E container manually](https://github.com/difi/asic#creating-an-asic-e-container-manually)
 
## Validation services
 1. [Slovak national ZEP validator](https://www.slovensko.sk/sk/e-sluzby/sluzba-overenia-zep)
 1. [zep.disig.sk - online signer and validator](https://zep.disig.sk/Portal)
 1. [DDS validator](https://dss.agid.gov.it/validation)
<|MERGE_RESOLUTION|>--- conflicted
+++ resolved
@@ -61,15 +61,13 @@
 
 ![Signed dcument](doc/SignedDocument.png)
 
-<<<<<<< HEAD
+Example on _Windows 10_ x64 with self-contained build and application PINs:
+
+![Signed dcument](doc/UsageWin10WithPin.png)
+
 Validation result in [zep.disig.sk](https://zep.disig.sk/) of _CAdES_ signature: 
 
 ![Validation result in zep.disig.sk](doc/SignedCadesInZepDisigSk.png)
-=======
-Example on _Windows 10_ x64 with self-contained build and application PINs:
-
-![Signed dcument](doc/UsageWin10WithPin.png)
->>>>>>> 5d2b57b4
 
 # Build
 
